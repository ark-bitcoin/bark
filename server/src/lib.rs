--- conflicted
+++ resolved
@@ -1065,7 +1065,6 @@
 			bail!("invalid claim input: {}", input_vtxo_id);
 		}
 	}
-<<<<<<< HEAD
 
 	pub async fn generate_ephemeral_cosign_key(
 		&self,
@@ -1156,41 +1155,4 @@
 
 		Ok(())
 	}
-}
-
-pub(crate) async fn run_tip_fetcher(
-	rtmgr: RuntimeManager,
-	bitcoind: BitcoinRpcClient,
-	chain_tip: Arc<parking_lot::Mutex<BlockRef>>,
-) {
-	let _worker = rtmgr.spawn_critical("TipFetcher");
-
-	loop {
-		tokio::select! {
-			// Periodic interval for chain tip fetch
-			() = tokio::time::sleep(Duration::from_secs(1)) => {},
-			_ = rtmgr.shutdown_signal() => {
-				info!("Shutdown signal received. Exiting fetch_tip loop...");
-				break;
-			}
-		}
-
-		match bitcoind.tip() {
-			Ok(t) => {
-				let mut lock = chain_tip.lock();
-				if t != *lock {
-					*lock = t;
-					telemetry::set_block_height(t.height);
-					slog!(TipUpdated, height: t.height, hash: t.hash);
-				}
-			}
-			Err(e) => {
-				warn!("Error getting chain tip from bitcoind: {}", e);
-			},
-		}
-	}
-
-	info!("Chain tip loop terminated gracefully.");
-=======
->>>>>>> 1061c299
 }